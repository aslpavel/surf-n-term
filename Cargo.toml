--- conflicted
+++ resolved
@@ -12,11 +12,7 @@
 name = "surf_n_term"
 readme = "README.md"
 repository = "https://github.com/aslpavel/surf-n-term.git"
-<<<<<<< HEAD
-version = "0.6.4"
-=======
 version = "0.6.5"
->>>>>>> 67ce3c0d
 
 [dependencies]
 flate2 = "^1.0"
